--- conflicted
+++ resolved
@@ -302,12 +302,9 @@
 
     config.CONFIG_PATH = args.c
     config.LOG_DIRECTORY = args.l
-<<<<<<< HEAD
-=======
 
     config.read()
 
->>>>>>> 1b41ab15
     if args.l != "stdout":
         logfile = DailyLogFile(
             "checker-{0}.log".format(args.n),
